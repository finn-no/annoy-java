package com.spotify.annoy;

import java.io.IOException;
import java.io.RandomAccessFile;
import java.nio.ByteOrder;
import java.nio.MappedByteBuffer;
import java.nio.channels.FileChannel;
import java.util.*;

/**
 * Read-only Approximate Nearest Neighbor Index which queries
 * databases created by annoy.
 */
public class ANNIndex implements AnnoyIndex {

<<<<<<< HEAD
  private final ArrayList<Integer> roots;
  private MappedByteBuffer annBuf;
=======

  private final ArrayList<Long> roots;
  private MappedByteBuffer[] buffers;
>>>>>>> c4521d83

  private final int DIMENSION, MIN_LEAF_SIZE;
  private final IndexType INDEX_TYPE;
  private final int INDEX_TYPE_OFFSET;

  // size of C structs in bytes (initialized in init)
  private final int K_NODE_HEADER_STYLE;
  private final long NODE_SIZE;

  private final int INT_SIZE = 4;
  private final int FLOAT_SIZE = 4;
  private final int MAX_NODES_IN_BUFFER;
  private final int BLOCK_SIZE;
  private RandomAccessFile memoryMappedFile;


  /**
   * Construct and load an Annoy index of a specific type (euclidean / angular).
   *
   * @param dimension dimensionality of tree, e.g. 40
   * @param filename  filename of tree
   * @param indexType type of index
   * @throws IOException if file can't be loaded
   */
  public ANNIndex(final int dimension,
                  final String filename,
                  IndexType indexType) throws IOException {
    this(dimension, filename, indexType, 0);
  }

  /**
   * Construct and load an (Angular) Annoy index.
   *
   * @param dimension dimensionality of tree, e.g. 40
   * @param filename  filename of tree
   * @throws IOException if file can't be loaded
   */
  public ANNIndex(final int dimension,
                  final String filename) throws IOException {
    this(dimension, filename, IndexType.ANGULAR);
  }

  ANNIndex(final int dimension,
                  final String filename,
                  IndexType indexType,
                  final int blockSize) throws IOException {
    DIMENSION = dimension;
    INDEX_TYPE = indexType;
    INDEX_TYPE_OFFSET = (INDEX_TYPE == IndexType.ANGULAR) ? 4 : 8;
    K_NODE_HEADER_STYLE = (INDEX_TYPE == IndexType.ANGULAR) ? 12 : 16;
    // we can store up to MIN_LEAF_SIZE children in leaf nodes (we put
    // them where the separating plane normally goes)
    this.MIN_LEAF_SIZE = DIMENSION + 2;
    this.NODE_SIZE = K_NODE_HEADER_STYLE + FLOAT_SIZE * DIMENSION;
    this.MAX_NODES_IN_BUFFER = (int) (blockSize == 0 ?
            Integer.MAX_VALUE / NODE_SIZE : blockSize * NODE_SIZE);
    BLOCK_SIZE = (int) (this.MAX_NODES_IN_BUFFER * NODE_SIZE);
    roots = new ArrayList<>();
    load(filename);
  }

  private void load(final String filename) throws IOException {
    memoryMappedFile = new RandomAccessFile(filename, "r");
<<<<<<< HEAD
    int fileSize = (int) memoryMappedFile.length();

    if (fileSize % NODE_SIZE != 0) {
      throw new RuntimeException("ANNIndex initiated with wrong dimension size");
    }

    // We only support indexes <4GB as a result of ByteBuffer using an int index
    annBuf = memoryMappedFile.getChannel().map(
            FileChannel.MapMode.READ_ONLY, 0, fileSize);
    annBuf.order(ByteOrder.LITTLE_ENDIAN);
=======
    long fileSize = memoryMappedFile.length();
    if (fileSize == 0L) {
      throw new IOException("Index is a 0-byte file?");
    }

    int numNodes = (int) (fileSize / NODE_SIZE);
    int buffIndex =  (numNodes - 1) / MAX_NODES_IN_BUFFER;
    int rest = (int) (fileSize % BLOCK_SIZE);
    int blockSize = (rest > 0 ? rest : BLOCK_SIZE);
    long position = fileSize - blockSize;

    buffers = new MappedByteBuffer[buffIndex + 1];
    boolean process = true;
>>>>>>> c4521d83
    int m = -1;
    long index = fileSize;
    while(position >= 0) {
      MappedByteBuffer annBuf = memoryMappedFile.getChannel().map(
              FileChannel.MapMode.READ_ONLY, position, blockSize);
      annBuf.order(ByteOrder.LITTLE_ENDIAN);

      buffers[buffIndex--] = annBuf;

      for (int i = blockSize - (int) NODE_SIZE; process && i >= 0; i -= NODE_SIZE) {
        index -= NODE_SIZE;
        int k = annBuf.getInt(i);  // node[i].n_descendants
        if (m == -1 || k == m) {
          roots.add(index);
          m = k;
        } else {
          process = false;
        }
      }
      blockSize = BLOCK_SIZE;
      position -= blockSize;
    }
  }

  private float getFloatInAnnBuf(long pos) {
    int b = (int) (pos / BLOCK_SIZE);
    int f = (int) (pos % BLOCK_SIZE);
    return buffers[b].getFloat(f);
  }

  private int getIntInAnnBuf(long pos) {
    int b = (int) (pos / BLOCK_SIZE);
    int i = (int) (pos % BLOCK_SIZE);
    return buffers[b].getInt(i);
  }

  @Override
  public void getNodeVector(final long nodeOffset, float[] v) {
    MappedByteBuffer nodeBuf = buffers[(int) (nodeOffset / BLOCK_SIZE)];
    int offset = (int) ((nodeOffset % BLOCK_SIZE) + K_NODE_HEADER_STYLE);
    for (int i = 0; i < DIMENSION; i++) {
      v[i] = nodeBuf.getFloat(offset + i * FLOAT_SIZE);
    }
  }

  @Override
  public void getItemVector(int itemIndex, float[] v) {
    getNodeVector(itemIndex * NODE_SIZE, v);
  }

  private float getNodeBias(final long nodeOffset) { // euclidean-only
    return getFloatInAnnBuf(nodeOffset + 4);
  }

  public final float[] getItemVector(final int itemIndex) {
    return getNodeVector(itemIndex * NODE_SIZE);
  }

  public float[] getNodeVector(final long nodeOffset) {
    float[] v = new float[DIMENSION];
    getNodeVector(nodeOffset, v);
    return v;
  }

  private static float norm(final float[] u) {
    float n = 0;
    for (float x : u)
      n += x * x;
    return (float) Math.sqrt(n);
  }

  private static float euclideanDistance(final float[] u, final float[] v) {
    float[] diff = new float[u.length];
    for (int i = 0; i < u.length; i++)
      diff[i] = u[i] - v[i];
    return norm(diff);
  }

  public static float cosineMargin(final float[] u, final float[] v) {
    double d = 0;
    for (int i = 0; i < u.length; i++)
      d += u[i] * v[i];
    return (float) (d / (norm(u) * norm(v)));
  }

  public static float euclideanMargin(final float[] u,
                                      final float[] v,
                                      final float bias) {
    float d = bias;
    for (int i = 0; i < u.length; i++)
      d += u[i] * v[i];
    return d;
  }

  /**
   * Closes this stream and releases any system resources associated
   * with it. If the stream is already closed then invoking this
   * method has no effect.
   * <p/>
   * <p> As noted in {@link AutoCloseable#close()}, cases where the
   * close may fail require careful attention. It is strongly advised
   * to relinquish the underlying resources and to internally
   * <em>mark</em> the {@code Closeable} as closed, prior to throwing
   * the {@code IOException}.
   *
   * @throws IOException if an I/O error occurs
   */
  @Override
  public void close() throws IOException {
    memoryMappedFile.close();
  }

  private class PQEntry implements Comparable<PQEntry> {

    PQEntry(final float margin, final long nodeOffset) {
      this.margin = margin;
      this.nodeOffset = nodeOffset;
    }

    private float margin;
    private long nodeOffset;

    @Override
    public int compareTo(final PQEntry o) {
      return Float.compare(o.margin, margin);
    }

  }

  private static boolean isZeroVec(float[] v) {
    for (int i = 0; i < v.length; i++)
      if (v[i] != 0)
        return false;
    return true;
  }

  @Override
  public final List<Integer> getNearest(final float[] queryVector,
                                        final int nResults) {
    if (queryVector.length != DIMENSION) {
      throw new RuntimeException(String.format("queryVector must be size of %d, but was %d",
              DIMENSION, queryVector.length));
    }
    PriorityQueue<PQEntry> pq = new PriorityQueue<>(
            roots.size() * FLOAT_SIZE);
    final float kMaxPriority = 1e30f;

    for (long r : roots) {
      pq.add(new PQEntry(kMaxPriority, r));
    }

    Set<Integer> nearestNeighbors = new HashSet<Integer>();
    while (nearestNeighbors.size() < roots.size() * nResults && !pq.isEmpty()) {
      PQEntry top = pq.poll();
      long topNodeOffset = top.nodeOffset;
      int nDescendants = getIntInAnnBuf(topNodeOffset);
      float[] v = getNodeVector(topNodeOffset);
      if (nDescendants == 1) {  // n_descendants
        // FIXME: does this ever happen?
        if (isZeroVec(v))
          continue;
        nearestNeighbors.add((int) (topNodeOffset / NODE_SIZE));
      } else if (nDescendants <= MIN_LEAF_SIZE) {
        for (int i = 0; i < nDescendants; i++) {
          int j = getIntInAnnBuf(topNodeOffset +
                  INDEX_TYPE_OFFSET +
                  i * INT_SIZE);
          if (isZeroVec(getNodeVector(j * NODE_SIZE)))
            continue;
          nearestNeighbors.add(j);
        }
      } else {
        float margin = (INDEX_TYPE == IndexType.ANGULAR) ?
                cosineMargin(v, queryVector) :
                euclideanMargin(v, queryVector, getNodeBias(topNodeOffset));
        long childrenMemOffset = topNodeOffset + INDEX_TYPE_OFFSET;
        long lChild = NODE_SIZE * getIntInAnnBuf(childrenMemOffset);
        long rChild = NODE_SIZE * getIntInAnnBuf(childrenMemOffset + 4);
        pq.add(new PQEntry(-margin, lChild));
        pq.add(new PQEntry(margin, rChild));
      }
    }

    ArrayList<PQEntry> sortedNNs = new ArrayList<PQEntry>();
    for (int nn : nearestNeighbors) {
      float[] v = getItemVector(nn);
      if (!isZeroVec(v)) {
        sortedNNs.add(
                new PQEntry((INDEX_TYPE == IndexType.ANGULAR) ?
                        cosineMargin(v, queryVector) :
                        -euclideanDistance(v, queryVector),
                        nn));
      }
    }
    Collections.sort(sortedNNs);

    ArrayList<Integer> result = new ArrayList<>(nResults);
<<<<<<< HEAD
    for (int i = 0; i < nResults && i < sortedNNs.size(); i++) {
      result.add(sortedNNs.get(i).nodeOffset);
=======
    for (i = 0; i < nResults && i < sortedNNs.size(); i++) {
      result.add((int) sortedNNs.get(i).nodeOffset);
>>>>>>> c4521d83
    }
    return result;
  }


  /**
   * a test query program.
   *
   * @param args tree filename, dimension, indextype ("angular" or
   *             "euclidean" and query item id.
   * @throws IOException if unable to load index
   */
  public static void main(final String[] args) throws IOException {

    String indexPath = args[0];                 // 0
    int dimension = Integer.parseInt(args[1]);  // 1
    IndexType indexType = null;                 // 2
    if (args[2].toLowerCase().equals("angular"))
      indexType = IndexType.ANGULAR;
    else if (args[2].toLowerCase().equals("euclidean"))
      indexType = IndexType.EUCLIDEAN;
    else
      throw new RuntimeException("wrong index type specified");
    int queryItem = Integer.parseInt(args[3]);  // 3

    ANNIndex annIndex = new ANNIndex(dimension, indexPath, indexType);

    // input vector
    float[] u = annIndex.getItemVector(queryItem);
    System.out.printf("vector[%d]: ", queryItem);

    for (float x : u) {
      System.out.printf("%2.2f ", x);
    }

    System.out.printf("\n");

    List<Integer> nearestNeighbors = annIndex.getNearest(u, 10);

    for (int nn : nearestNeighbors) {
      float[] v = annIndex.getItemVector(nn);
      System.out.printf("%d %d %f\n",
              queryItem, nn,
              (indexType == IndexType.ANGULAR) ?
                      cosineMargin(u, v) : euclideanDistance(u, v));
    }
  }

}<|MERGE_RESOLUTION|>--- conflicted
+++ resolved
@@ -13,14 +13,9 @@
  */
 public class ANNIndex implements AnnoyIndex {
 
-<<<<<<< HEAD
-  private final ArrayList<Integer> roots;
-  private MappedByteBuffer annBuf;
-=======
 
   private final ArrayList<Long> roots;
   private MappedByteBuffer[] buffers;
->>>>>>> c4521d83
 
   private final int DIMENSION, MIN_LEAF_SIZE;
   private final IndexType INDEX_TYPE;
@@ -84,18 +79,6 @@
 
   private void load(final String filename) throws IOException {
     memoryMappedFile = new RandomAccessFile(filename, "r");
-<<<<<<< HEAD
-    int fileSize = (int) memoryMappedFile.length();
-
-    if (fileSize % NODE_SIZE != 0) {
-      throw new RuntimeException("ANNIndex initiated with wrong dimension size");
-    }
-
-    // We only support indexes <4GB as a result of ByteBuffer using an int index
-    annBuf = memoryMappedFile.getChannel().map(
-            FileChannel.MapMode.READ_ONLY, 0, fileSize);
-    annBuf.order(ByteOrder.LITTLE_ENDIAN);
-=======
     long fileSize = memoryMappedFile.length();
     if (fileSize == 0L) {
       throw new IOException("Index is a 0-byte file?");
@@ -105,11 +88,16 @@
     int buffIndex =  (numNodes - 1) / MAX_NODES_IN_BUFFER;
     int rest = (int) (fileSize % BLOCK_SIZE);
     int blockSize = (rest > 0 ? rest : BLOCK_SIZE);
+    // If everything fits into buffer, just need to check file size is a multiple of BLOCK_SIZE;
+    // Otherwise, the file size should be a multiple of blockSize.
+    if (buffIndex == 0 && rest != 0
+            || fileSize % blockSize != 0) {
+      throw new RuntimeException("ANNIndex initiated with wrong dimension size");
+    }
     long position = fileSize - blockSize;
 
     buffers = new MappedByteBuffer[buffIndex + 1];
     boolean process = true;
->>>>>>> c4521d83
     int m = -1;
     long index = fileSize;
     while(position >= 0) {
@@ -249,10 +237,12 @@
   @Override
   public final List<Integer> getNearest(final float[] queryVector,
                                         final int nResults) {
+
     if (queryVector.length != DIMENSION) {
       throw new RuntimeException(String.format("queryVector must be size of %d, but was %d",
               DIMENSION, queryVector.length));
     }
+
     PriorityQueue<PQEntry> pq = new PriorityQueue<>(
             roots.size() * FLOAT_SIZE);
     final float kMaxPriority = 1e30f;
@@ -307,13 +297,8 @@
     Collections.sort(sortedNNs);
 
     ArrayList<Integer> result = new ArrayList<>(nResults);
-<<<<<<< HEAD
     for (int i = 0; i < nResults && i < sortedNNs.size(); i++) {
-      result.add(sortedNNs.get(i).nodeOffset);
-=======
-    for (i = 0; i < nResults && i < sortedNNs.size(); i++) {
       result.add((int) sortedNNs.get(i).nodeOffset);
->>>>>>> c4521d83
     }
     return result;
   }
@@ -335,8 +320,7 @@
       indexType = IndexType.ANGULAR;
     else if (args[2].toLowerCase().equals("euclidean"))
       indexType = IndexType.EUCLIDEAN;
-    else
-      throw new RuntimeException("wrong index type specified");
+    else throw new RuntimeException("wrong index type specified");
     int queryItem = Integer.parseInt(args[3]);  // 3
 
     ANNIndex annIndex = new ANNIndex(dimension, indexPath, indexType);
@@ -344,15 +328,12 @@
     // input vector
     float[] u = annIndex.getItemVector(queryItem);
     System.out.printf("vector[%d]: ", queryItem);
-
     for (float x : u) {
       System.out.printf("%2.2f ", x);
     }
-
     System.out.printf("\n");
 
     List<Integer> nearestNeighbors = annIndex.getNearest(u, 10);
-
     for (int nn : nearestNeighbors) {
       float[] v = annIndex.getItemVector(nn);
       System.out.printf("%d %d %f\n",
