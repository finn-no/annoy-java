package com.spotify.annoy;

import org.junit.Test;
import org.junit.runner.RunWith;
import org.junit.runners.JUnit4;

import java.io.BufferedReader;
import java.io.FileReader;
import java.io.IOException;
import java.util.LinkedList;
import java.util.List;
import java.util.Set;
import java.util.TreeSet;

@RunWith(JUnit4.class)
public class ANNIndexTest {

  private static final String DIR = "src/test/resources";

  private void testIndex(IndexType type, int blockSize, boolean verbose)
          throws IOException {

    String ts = type.toString().toLowerCase();
    ANNIndex index = new ANNIndex(8,
            String.format("%s/points.%s.annoy", DIR, ts), type, blockSize);
    BufferedReader reader = new BufferedReader(new FileReader(
            String.format("%s/points.%s.ann.txt", DIR, ts)));

    while (true) {

      // read in expected results from file (precomputed from c++ version)
      String line = reader.readLine();
      if (line == null)
        break;
      String[] _l = line.split("\t");
      Integer queryItemIndex = Integer.parseInt(_l[0]);
      List<Integer> expectedResults = new LinkedList<>();
      for (String _i : _l[1].split(","))
        expectedResults.add(Integer.parseInt(_i));

      // do the query
      float[] itemVector = index.getItemVector(queryItemIndex);
      List<Integer> retrievedResults = index.getNearest(itemVector, 10);

      if (verbose) {
        System.out.println(String.format("query: %d", queryItemIndex));
        for (int i = 0; i < 10; i++)
          System.out.println(String.format("expected %6d retrieved %6d",
                  expectedResults.get(i),
                  retrievedResults.get(i)));
        System.out.println();
      }

      // results will not match exactly, but at least 5/10 should overlap
      Set<Integer> totRes = new TreeSet<>();
      totRes.addAll(expectedResults);
      totRes.retainAll(retrievedResults);
      assert (totRes.size() >= 5);

    }
  }

  @Test
  /**
   Make sure that the NNs retrieved by the Java version match the
   ones pre-computed by the C++ version of the Angular index
   using the default block size (for files up to 2GB).
   */
  public void testAngular() throws IOException {
    testIndex(IndexType.ANGULAR, 0, false);
  }


  @Test
  /**
   Make sure that the NNs retrieved by the Java version match the
   ones pre-computed by the C++ version of the Euclidean index
   using the default block size (for files up to 2GB).
   */
  public void testEuclidean() throws IOException {
    testIndex(IndexType.EUCLIDEAN, 0, false);
  }

  @Test
  /**
   Make sure that the NNs retrieved by the Java version match the
   ones pre-computed by the C++ version of the Angular index
   simulating files larger than 2GB.
   */
  public void testAngularBlocks() throws IOException {
    testIndex(IndexType.ANGULAR, 10, false);
    testIndex(IndexType.ANGULAR, 1, false);
  }


<<<<<<< HEAD
  @Test(expected = RuntimeException.class)
  /**
   Make sure wrong dimension size used to init ANNIndex will throw RuntimeException.
   */
  public void testLoadFile() throws IOException {
    ANNIndex index = new ANNIndex(7, "src/test/resources/points.euclidean.annoy");
  }

  @Test(expected = RuntimeException.class)
  /**
   Make sure wrong dimension size throw exception in getNearest()
   */
  public void testGetNearesWithWrongDim() throws IOException {
    ANNIndex index = new ANNIndex(8, "src/test/resources/points.angular.annoy", IndexType.ANGULAR);
    float[] u = {0f, 1.0f, 0.2f, 0.1f, 0f, 1.0f, 0.2f, 0.1f, 1f};
    index.getNearest(u, 10);
  }
=======
  @Test
  /**
   Make sure that the NNs retrieved by the Java version match the
   ones pre-computed by the C++ version of the Euclidean index
   simulating files larger than 2GB.
   */
  public void testEuclideanMultipleBlocks() throws IOException {
    testIndex(IndexType.EUCLIDEAN, 10, false);
    testIndex(IndexType.EUCLIDEAN, 1, false);
  }

>>>>>>> c4521d83
}<|MERGE_RESOLUTION|>--- conflicted
+++ resolved
@@ -93,7 +93,17 @@
   }
 
 
-<<<<<<< HEAD
+  @Test
+  /**
+   Make sure that the NNs retrieved by the Java version match the
+   ones pre-computed by the C++ version of the Euclidean index
+   simulating files larger than 2GB.
+   */
+  public void testEuclideanMultipleBlocks() throws IOException {
+    testIndex(IndexType.EUCLIDEAN, 10, false);
+    testIndex(IndexType.EUCLIDEAN, 1, false);
+  }
+
   @Test(expected = RuntimeException.class)
   /**
    Make sure wrong dimension size used to init ANNIndex will throw RuntimeException.
@@ -111,17 +121,4 @@
     float[] u = {0f, 1.0f, 0.2f, 0.1f, 0f, 1.0f, 0.2f, 0.1f, 1f};
     index.getNearest(u, 10);
   }
-=======
-  @Test
-  /**
-   Make sure that the NNs retrieved by the Java version match the
-   ones pre-computed by the C++ version of the Euclidean index
-   simulating files larger than 2GB.
-   */
-  public void testEuclideanMultipleBlocks() throws IOException {
-    testIndex(IndexType.EUCLIDEAN, 10, false);
-    testIndex(IndexType.EUCLIDEAN, 1, false);
-  }
-
->>>>>>> c4521d83
 }